--- conflicted
+++ resolved
@@ -118,13 +118,8 @@
 
 use crate::loom::cell::UnsafeCell;
 use crate::loom::sync::atomic::{AtomicBool, AtomicUsize};
-<<<<<<< HEAD
-use crate::loom::sync::{Arc, Mutex, MutexGuard, RwLock, RwLockReadGuard};
+use crate::loom::sync::{Arc, Mutex, MutexGuard};
 use crate::task::coop::cooperative;
-=======
-use crate::loom::sync::{Arc, Mutex, MutexGuard};
-use crate::runtime::coop::cooperative;
->>>>>>> a7b658c3
 use crate::util::linked_list::{self, GuardedLinkedList, LinkedList};
 use crate::util::WakeList;
 
@@ -518,18 +513,6 @@
     (tx, rx)
 }
 
-<<<<<<< HEAD
-unsafe impl<T: Send> Send for Sender<T> {}
-unsafe impl<T: Send> Sync for Sender<T> {}
-
-unsafe impl<T: Send> Send for WeakSender<T> {}
-unsafe impl<T: Send> Sync for WeakSender<T> {}
-
-unsafe impl<T: Send> Send for Receiver<T> {}
-unsafe impl<T: Send> Sync for Receiver<T> {}
-
-=======
->>>>>>> a7b658c3
 impl<T> Sender<T> {
     /// Creates the sending-half of the [`broadcast`] channel.
     ///
