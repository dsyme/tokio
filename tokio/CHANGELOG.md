--- conflicted
+++ resolved
@@ -1,4 +1,3 @@
-<<<<<<< HEAD
 # 1.20.2 (September 27, 2022)
 
 This release removes the dependency on the `once_cell` crate to restore the MSRV
@@ -123,7 +122,7 @@
 [#4726]: https://github.com/tokio-rs/tokio/pull/4726
 [#4729]: https://github.com/tokio-rs/tokio/pull/4729
 [#4739]: https://github.com/tokio-rs/tokio/pull/4739
-=======
+
 # 1.18.4 (January 3, 2022)
 
 ### Fixed
@@ -132,7 +131,6 @@
   pipe mode ([#5336]).
 
 [#5336]: https://github.com/tokio-rs/tokio/pull/5336
->>>>>>> 9241c3ed
 
 # 1.18.3 (September 27, 2022)
 
